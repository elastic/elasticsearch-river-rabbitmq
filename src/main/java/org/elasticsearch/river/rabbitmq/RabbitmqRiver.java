/*
 * Licensed to ElasticSearch and Shay Banon under one
 * or more contributor license agreements.  See the NOTICE file
 * distributed with this work for additional information
 * regarding copyright ownership. ElasticSearch licenses this
 * file to you under the Apache License, Version 2.0 (the
 * "License"); you may not use this file except in compliance
 * with the License.  You may obtain a copy of the License at
 *
 *    http://www.apache.org/licenses/LICENSE-2.0
 *
 * Unless required by applicable law or agreed to in writing,
 * software distributed under the License is distributed on an
 * "AS IS" BASIS, WITHOUT WARRANTIES OR CONDITIONS OF ANY
 * KIND, either express or implied.  See the License for the
 * specific language governing permissions and limitations
 * under the License.
 */

package org.elasticsearch.river.rabbitmq;

import com.rabbitmq.client.*;
import org.elasticsearch.action.ActionListener;
import org.elasticsearch.action.admin.indices.create.CreateIndexResponse;
import org.elasticsearch.action.admin.indices.mapping.put.PutMappingResponse;
import org.elasticsearch.action.bulk.BulkRequest;
import org.elasticsearch.action.bulk.BulkRequestBuilder;
import org.elasticsearch.action.bulk.BulkResponse;
import org.elasticsearch.action.delete.DeleteRequest;
import org.elasticsearch.action.deletebyquery.DeleteByQueryRequest;
import org.elasticsearch.action.deletebyquery.DeleteByQueryResponse;
import org.elasticsearch.action.index.IndexRequest;
import org.elasticsearch.client.Client;
import org.elasticsearch.common.Nullable;
import org.elasticsearch.common.base.Charsets;
import org.elasticsearch.common.bytes.BytesArray;
import org.elasticsearch.common.bytes.BytesReference;
import org.elasticsearch.common.collect.Lists;
import org.elasticsearch.common.collect.Maps;
import org.elasticsearch.common.inject.Inject;
import org.elasticsearch.common.jackson.core.JsonFactory;
import org.elasticsearch.common.unit.TimeValue;
import org.elasticsearch.common.util.concurrent.EsExecutors;
<<<<<<< HEAD
import org.elasticsearch.common.xcontent.XContent;
import org.elasticsearch.common.xcontent.XContentBuilder;
import org.elasticsearch.common.xcontent.XContentFactory;
import org.elasticsearch.common.xcontent.XContentParser;
=======
import org.elasticsearch.common.xcontent.XContentFactory;
import org.elasticsearch.common.xcontent.XContentType;
import org.elasticsearch.common.xcontent.json.JsonXContentParser;
>>>>>>> 674bb545
import org.elasticsearch.common.xcontent.support.XContentMapValues;
import org.elasticsearch.index.VersionType;
import org.elasticsearch.index.mapper.object.ObjectMapper;
import org.elasticsearch.index.query.QueryBuilder;
import org.elasticsearch.index.query.QueryStringQueryBuilder;
import org.elasticsearch.indices.IndexMissingException;
import org.elasticsearch.river.AbstractRiverComponent;
import org.elasticsearch.river.River;
import org.elasticsearch.river.RiverName;
import org.elasticsearch.river.RiverSettings;
import org.elasticsearch.script.ExecutableScript;
import org.elasticsearch.script.ScriptService;

import java.io.*;
import java.util.ArrayList;
import java.util.List;
import java.util.Map;

/**
 *
 */
public class RabbitmqRiver extends AbstractRiverComponent implements River {

<<<<<<< HEAD
	private final Client client;

	private final Address[] rabbitAddresses;
	private final String rabbitUser;
	private final String rabbitPassword;
	private final String rabbitVhost;

	private final String rabbitQueue;
	private final String rabbitExchange;
	private final String rabbitExchangeType;
	private final String rabbitRoutingKey;
	private final boolean rabbitExchangeDurable;
	private final boolean rabbitQueueDurable;
	private final boolean rabbitQueueAutoDelete;
	private final int rabbitNumPrefetch;
	private Map rabbitQueueArgs = null; // extra arguments passed to queue for
										// creation (ha settings for example)

	private final int bulkSize;
	private final TimeValue bulkTimeout;
	private final boolean ordered;
	private final boolean warnOnBulkErrors;

	private volatile boolean closed = false;

	private volatile Thread thread;

	private volatile ConnectionFactory connectionFactory;

	@SuppressWarnings({ "unchecked" })
	@Inject
	public RabbitmqRiver(RiverName riverName, RiverSettings settings, Client client) {
		super(riverName, settings);
		this.client = client;

		if (settings.settings().containsKey("rabbitmq")) {
			Map<String, Object> rabbitSettings = (Map<String, Object>) settings.settings().get("rabbitmq");

			if (rabbitSettings.containsKey("addresses")) {
				List<Address> addresses = new ArrayList<Address>();
				for (Map<String, Object> address : (List<Map<String, Object>>) rabbitSettings.get("addresses")) {
					addresses.add(new Address(XContentMapValues.nodeStringValue(address.get("host"), "localhost"), XContentMapValues.nodeIntegerValue(address.get("port"), AMQP.PROTOCOL.PORT)));
				}
				rabbitAddresses = addresses.toArray(new Address[addresses.size()]);
			} else {
				String rabbitHost = XContentMapValues.nodeStringValue(rabbitSettings.get("host"), "localhost");
				int rabbitPort = XContentMapValues.nodeIntegerValue(rabbitSettings.get("port"), AMQP.PROTOCOL.PORT);
				rabbitAddresses = new Address[] { new Address(rabbitHost, rabbitPort) };
			}

			rabbitUser = XContentMapValues.nodeStringValue(rabbitSettings.get("user"), "guest");
			rabbitPassword = XContentMapValues.nodeStringValue(rabbitSettings.get("pass"), "guest");
			rabbitVhost = XContentMapValues.nodeStringValue(rabbitSettings.get("vhost"), "/");

			rabbitQueue = XContentMapValues.nodeStringValue(rabbitSettings.get("queue"), "elasticsearch");
			rabbitExchange = XContentMapValues.nodeStringValue(rabbitSettings.get("exchange"), "elasticsearch");
			rabbitExchangeType = XContentMapValues.nodeStringValue(rabbitSettings.get("exchange_type"), "direct");
			rabbitRoutingKey = XContentMapValues.nodeStringValue(rabbitSettings.get("routing_key"), "elasticsearch");
			rabbitExchangeDurable = XContentMapValues.nodeBooleanValue(rabbitSettings.get("exchange_durable"), true);
			rabbitQueueDurable = XContentMapValues.nodeBooleanValue(rabbitSettings.get("queue_durable"), true);
			rabbitQueueAutoDelete = XContentMapValues.nodeBooleanValue(rabbitSettings.get("queue_auto_delete"), false);
			rabbitNumPrefetch = XContentMapValues.nodeIntegerValue(rabbitSettings.get("queue_prefetch"), 0);

			if (rabbitSettings.containsKey("args")) {
				rabbitQueueArgs = (Map<String, Object>) rabbitSettings.get("args");
			}
		} else {
			rabbitAddresses = new Address[] { new Address("localhost", AMQP.PROTOCOL.PORT) };
			rabbitUser = "guest";
			rabbitPassword = "guest";
			rabbitVhost = "/";

			rabbitQueue = "elasticsearch";
			rabbitQueueAutoDelete = false;
			rabbitQueueDurable = true;
			rabbitExchange = "elasticsearch";
			rabbitExchangeType = "direct";
			rabbitExchangeDurable = true;
			rabbitRoutingKey = "elasticsearch";
			rabbitNumPrefetch = 0;
		}

		if (settings.settings().containsKey("index")) {
			Map<String, Object> indexSettings = (Map<String, Object>) settings.settings().get("index");
			bulkSize = XContentMapValues.nodeIntegerValue(indexSettings.get("bulk_size"), 100);
			if (indexSettings.containsKey("bulk_timeout")) {
				bulkTimeout = TimeValue.parseTimeValue(XContentMapValues.nodeStringValue(indexSettings.get("bulk_timeout"), "10ms"), TimeValue.timeValueMillis(10));
			} else {
				bulkTimeout = TimeValue.timeValueMillis(10);
			}
			ordered = XContentMapValues.nodeBooleanValue(indexSettings.get("ordered"), false);
			warnOnBulkErrors = XContentMapValues.nodeBooleanValue(indexSettings.get("warnOnBulkErrors"), true);
		} else {
			bulkSize = 100;
			bulkTimeout = TimeValue.timeValueMillis(10);
			ordered = false;
			warnOnBulkErrors = true;
		}
	}

	@Override
	public void start() {
		connectionFactory = new ConnectionFactory();
		connectionFactory.setUsername(rabbitUser);
		connectionFactory.setPassword(rabbitPassword);
		connectionFactory.setVirtualHost(rabbitVhost);

		logger.info("creating rabbitmq river, addresses [{}], user [{}], vhost [{}]", rabbitAddresses, connectionFactory.getUsername(), connectionFactory.getVirtualHost());

		thread = EsExecutors.daemonThreadFactory(settings.globalSettings(), "rabbitmq_river").newThread(new Consumer());
		thread.start();
	}

	@Override
	public void close() {
		if (closed) {
			return;
		}
		logger.info("closing rabbitmq river");
		closed = true;
		thread.interrupt();
	}

	private class Consumer implements Runnable {

		private Connection connection;

		private Channel channel;

		@Override
		public void run() {
			while (true) {
				if (closed) {
					break;
				}
				try {
					connection = connectionFactory.newConnection(rabbitAddresses);
					channel = connection.createChannel();
					if (rabbitNumPrefetch > 0)
						channel.basicQos(rabbitNumPrefetch);
				} catch (Exception e) {
					if (!closed) {
						logger.warn("failed to created a connection / channel", e);
					} else {
						continue;
					}
					cleanup(0, "failed to connect");
					try {
						Thread.sleep(5000);
					} catch (InterruptedException e1) {
						// ignore, if we are closing, we will exit later
					}
				}

				QueueingConsumer consumer = new QueueingConsumer(channel);
				// define the queue
				try {
					channel.exchangeDeclare(rabbitExchange/* exchange */, rabbitExchangeType/* type */, rabbitExchangeDurable);
					channel.queueDeclare(rabbitQueue/* queue */, rabbitQueueDurable/* durable */, false/* exclusive */, rabbitQueueAutoDelete/* autoDelete */, rabbitQueueArgs/*
																																											 * extra
																																											 * args
																																											 */);
					channel.queueBind(rabbitQueue/* queue */, rabbitExchange/* exchange */, rabbitRoutingKey/* routingKey */);
					channel.basicConsume(rabbitQueue/* queue */, false/* noAck */, consumer);
				} catch (Exception e) {
					if (!closed) {
						logger.warn("failed to create queue [{}]", e, rabbitQueue);
					}
					cleanup(0, "failed to create queue");
					continue;
				}

				// now use the queue to listen for messages
				while (true) {
					if (closed) {
						break;
					}
					QueueingConsumer.Delivery task;
					try {
						task = consumer.nextDelivery();
					} catch (Exception e) {
						if (!closed) {
							logger.error("failed to get next message, reconnecting...", e);
						}
						cleanup(0, "failed to get message");
						break;
					}

					if (task != null && task.getBody() != null) {
						final List<Long> deliveryTags = Lists.newArrayList();
						BulkRequestBuilder bulkRequestBuilder = client.prepareBulk();

						// handle the first task. if we fail, don't continue
						// with this batch cycle
						if (!handleTask(task, deliveryTags, bulkRequestBuilder))
							continue;

						if (bulkRequestBuilder.numberOfActions() < bulkSize) {
							// try and spin some more of those without timeout,
							// so we have a bigger bulk (bounded by the bulk
							// size)
							try {
								while ((task = consumer.nextDelivery(bulkTimeout.millis())) != null) {
									handleTask(task, deliveryTags, bulkRequestBuilder);
									if (bulkRequestBuilder.numberOfActions() >= bulkSize) {
										break;
									}
								}
							} catch (InterruptedException e) {
								if (closed) {
									break;
								}
							}
						}

						if (logger.isTraceEnabled()) {
							logger.trace("executing bulk with [{}] actions", bulkRequestBuilder.numberOfActions());
						}

						if (ordered || bulkRequestBuilder.numberOfActions() == 0) {
							try {
								if (bulkRequestBuilder.numberOfActions() > 0) {
									BulkResponse response = bulkRequestBuilder.execute().actionGet();
									if (response.hasFailures()) {
										// TODO write to exception queue?
										if (warnOnBulkErrors)
											logger.warn("failed to execute some - " + response.buildFailureMessage());
										else
											logger.debug("failed to execute some - " + response.buildFailureMessage());
									}
								}
								for (Long deliveryTag : deliveryTags) {
									try {
										channel.basicAck(deliveryTag, false);
									} catch (Exception e1) {
										logger.warn("failed to ack [{}]", e1, deliveryTag);
									}
								}
							} catch (Exception e) {
								logger.warn("failed to execute bulk", e);
							}
						} else {
							bulkRequestBuilder.execute(new ActionListener<BulkResponse>() {
								@Override
								public void onResponse(BulkResponse response) {
									if (response.hasFailures()) {
										// TODO write to exception queue?
										if (warnOnBulkErrors)
											logger.warn("failed to execute some - " + response.buildFailureMessage());
										else
											logger.debug("failed to execute some - " + response.buildFailureMessage());
									}
									for (Long deliveryTag : deliveryTags) {
										try {
											channel.basicAck(deliveryTag, false);
										} catch (Exception e1) {
											logger.warn("failed to ack [{}]", e1, deliveryTag);
										}
									}
								}

								@Override
								public void onFailure(Throwable e) {
									logger.warn("failed to execute bulk for delivery tags [{}], not ack'ing", e, deliveryTags);
								}
							});
						}

					}
				}
			}
			cleanup(0, "closing river");
		}

		private boolean handleTask(QueueingConsumer.Delivery task, final List<Long> deliveryTags, BulkRequestBuilder bulkRequestBuilder) {
			// check for custom commands
			String customCommand = null;
			Map<String, Object> headers = task.getProperties().getHeaders();
			if (null != headers) {
				Object headerVal = headers.get("X-ES-Command");
				if (null != headerVal)
					customCommand = headerVal.toString();
			}

			// no custom command - batch request
			if (null == customCommand || customCommand.isEmpty()) {
				try {
					bulkRequestBuilder.add(task.getBody(), 0, task.getBody().length, false);
					deliveryTags.add(task.getEnvelope().getDeliveryTag());
					return true;
				} catch (Exception e) {
					logger.warn("failed to parse request for delivery tag [{}], ack'ing...", e, task.getEnvelope().getDeliveryTag());
					try {
						channel.basicAck(task.getEnvelope().getDeliveryTag(), false);
					} catch (Exception e1) {
						logger.warn("failed to ack on failure [{}]", e1, task.getEnvelope().getDeliveryTag());
					}
					return false;
				}
				// mapping request
			} else if (customCommand.equalsIgnoreCase("mapping")) {
				try {
					CommandParser parser = null;
					try {
						parser = new CommandParser(task.getBody());
						PutMappingResponse response = client.admin().indices().preparePutMapping(parser.getIndex()).setType(parser.getType()).setSource(parser.content).execute().actionGet();
					} catch (IndexMissingException im) {
						// if the index has not been created yet, we can should
						// it with this mapping
						logger.trace("index {} is missing, creating with mappin", parser.getIndex());
						CreateIndexResponse res = client.admin().indices().prepareCreate(parser.getIndex()).addMapping(parser.getType(), parser.content).execute().actionGet();
					}

				} catch (Exception e) {
					logger.warn("failed to update mapping for delivery tag [{}]", e, task.getEnvelope().getDeliveryTag());
				}
				finally{
					try {
						channel.basicAck(task.getEnvelope().getDeliveryTag(), false);
					} catch (Exception e1) {
						logger.warn("failed to ack on [{}]", e1, task.getEnvelope().getDeliveryTag());
					}
				}
				return true;
			} else if (customCommand.equalsIgnoreCase("deleteByQuery")) {
				try {
					CommandParser parser = null;
					parser = new CommandParser(task.getBody());
					if (null != parser.getIndex()) {
						DeleteByQueryRequest dreq = new DeleteByQueryRequest(parser.getIndex());
						if (null != parser.getType())
							dreq.types(parser.getType());
						if (null != parser.queryString)
							dreq.query(new QueryStringQueryBuilder(parser.queryString));
						else
							dreq.query(parser.content);
						DeleteByQueryResponse response = client.deleteByQuery(dreq).actionGet();
					}
				} catch (Exception e) {
					logger.warn("failed to delete by query for delivery tag [{}]", e, task.getEnvelope().getDeliveryTag());
				}
				finally{
					try {
						channel.basicAck(task.getEnvelope().getDeliveryTag(), false);
					} catch (Exception e1) {
						logger.warn("failed to ack on [{}]", e1, task.getEnvelope().getDeliveryTag());
					}
				}
				return true;
			} else {
				logger.warn("unknown custom command - {} [{}], ack'ing...", customCommand, task.getEnvelope().getDeliveryTag());
				try {
					channel.basicAck(task.getEnvelope().getDeliveryTag(), false);
				} catch (Exception e1) {
					logger.warn("failed to ack on failure [{}]", e1, task.getEnvelope().getDeliveryTag());
				}
				return false;
			}
		}

		class CommandParser {
			private String index = null;
			private String type = null;
			private String queryString = null;
			private String content = null;

			public CommandParser(byte[] data) throws Exception {
				BytesArray arr = new BytesArray(data, 0, data.length);
				parse(arr);
			}

			private void parse(BytesReference data) throws Exception {
				XContent xContent = XContentFactory.xContent(data);
				String source = XContentBuilder.builder(xContent).string();
				int from = 0;
				int length = data.length();
				byte marker = xContent.streamSeparator();
				int nextMarker = findNextMarker(marker, from, data, length);
				if (nextMarker == -1) {
					nextMarker = length;
				}
				// now parse the action
				XContentParser parser = xContent.createParser(data.slice(from, nextMarker - from));

				try {
					// move pointers
					from = nextMarker + 1;

					// Move to START_OBJECT
					XContentParser.Token token = parser.nextToken();
					if (token == null) {
						throw new Exception("Wrong object structure");
					}
					assert token == XContentParser.Token.START_OBJECT;
					// Move to FIELD_NAME, that's the action
					// token = parser.nextToken();
					// assert token == XContentParser.Token.FIELD_NAME;
					// String action = parser.currentName();

					String id = null;
					String routing = null;
					String parent = null;
					String timestamp = null;
					Long ttl = null;
					String opType = null;
					long version = 0;
					VersionType versionType = VersionType.INTERNAL;
					String percolate = null;

					// at this stage, next token can either be END_OBJECT
					// (and use default index and type, with auto generated
					// id)
					// or START_OBJECT which will have another set of
					// parameters

					String currentFieldName = null;
					while ((token = parser.nextToken()) != XContentParser.Token.END_OBJECT) {
						if (token == XContentParser.Token.FIELD_NAME) {
							currentFieldName = parser.currentName();
						} else if (token.isValue()) {
							if ("_index".equals(currentFieldName)) {
								index = parser.text();
							} else if ("_type".equals(currentFieldName)) {
								type = parser.text();
							} else if ("_queryString".equals(currentFieldName)) {
								queryString = parser.text();
							} else if ("_id".equals(currentFieldName)) {
								id = parser.text();
							} else if ("_routing".equals(currentFieldName) || "routing".equals(currentFieldName)) {
								routing = parser.text();
							} else if ("_parent".equals(currentFieldName) || "parent".equals(currentFieldName)) {
								parent = parser.text();
							} else if ("_timestamp".equals(currentFieldName) || "timestamp".equals(currentFieldName)) {
								timestamp = parser.text();
							} else if ("_ttl".equals(currentFieldName) || "ttl".equals(currentFieldName)) {
								if (parser.currentToken() == XContentParser.Token.VALUE_STRING) {
									ttl = TimeValue.parseTimeValue(parser.text(), null).millis();
								} else {
									ttl = parser.longValue();
								}
							} else if ("op_type".equals(currentFieldName) || "opType".equals(currentFieldName)) {
								opType = parser.text();
							} else if ("_version".equals(currentFieldName) || "version".equals(currentFieldName)) {
								version = parser.longValue();
							} else if ("_version_type".equals(currentFieldName) || "_versionType".equals(currentFieldName) || "version_type".equals(currentFieldName)
									|| "versionType".equals(currentFieldName)) {
								versionType = VersionType.fromString(parser.text());
							} else if ("percolate".equals(currentFieldName) || "_percolate".equals(currentFieldName)) {
								percolate = parser.textOrNull();
							}
						}
					}
					if (nextMarker < length) {
						nextMarker = findNextMarker(marker, from, data, length);
						if (nextMarker == -1) {
							nextMarker = length;
						}
						content = getString(data.slice(from, nextMarker - from));
					}

				} finally {
					parser.close();
				}

			}

			private int findNextMarker(byte marker, int from, BytesReference data, int length) {
				for (int i = from; i < length; i++) {
					if (data.get(i) == marker) {
						return i;
					}
				}
				return -1;
			}

			String getString(BytesReference data) throws IOException {
				return new String(data.array(), data.arrayOffset(), data.length(), Charsets.UTF_8);
			}

			String getIndex() {
				return index;
			}

			String getType() {
				return type;
			}

			String getQueryString() {
				return queryString;
			}

			String getContent() {
				return content;
			}

		}

		private void cleanup(int code, String message) {
			try {
				channel.close(code, message);
			} catch (Exception e) {
				logger.debug("failed to close channel on [{}]", e, message);
			}
			try {
				connection.close(code, message);
			} catch (Exception e) {
				logger.debug("failed to close connection on [{}]", e, message);
			}
		}
	}
=======
    private final Client client;

    private final Address[] rabbitAddresses;
    private final String rabbitUser;
    private final String rabbitPassword;
    private final String rabbitVhost;

    private final String rabbitQueue;
    private final boolean rabbitQueueDeclare;
    private final boolean rabbitQueueBind;
    private final String rabbitExchange;
    private final String rabbitExchangeType;
    private final String rabbitRoutingKey;
    private final boolean rabbitExchangeDurable;
    private final boolean rabbitExchangeDeclare;
    private final boolean rabbitQueueDurable;
    private final boolean rabbitQueueAutoDelete;
    private Map rabbitQueueArgs = null; //extra arguments passed to queue for creation (ha settings for example)
    private final TimeValue rabbitHeartbeat;

    private final int bulkSize;
    private final TimeValue bulkTimeout;
    private final boolean ordered;

    private final ExecutableScript bulkScript;
    private final ExecutableScript script;

    private volatile boolean closed = false;

    private volatile Thread thread;

    private volatile ConnectionFactory connectionFactory;

    @SuppressWarnings({"unchecked"})
    @Inject
    public RabbitmqRiver(RiverName riverName, RiverSettings settings, Client client, ScriptService scriptService) {
        super(riverName, settings);
        this.client = client;

        if (settings.settings().containsKey("rabbitmq")) {
            Map<String, Object> rabbitSettings = (Map<String, Object>) settings.settings().get("rabbitmq");

            if (rabbitSettings.containsKey("addresses")) {
                List<Address> addresses = new ArrayList<Address>();
                for(Map<String, Object> address : (List<Map<String, Object>>) rabbitSettings.get("addresses")) {
                    addresses.add( new Address(XContentMapValues.nodeStringValue(address.get("host"), "localhost"),
                            XContentMapValues.nodeIntegerValue(address.get("port"), AMQP.PROTOCOL.PORT)));
                }
                rabbitAddresses = addresses.toArray(new Address[addresses.size()]);
            } else {
                String rabbitHost = XContentMapValues.nodeStringValue(rabbitSettings.get("host"), "localhost");
                int rabbitPort = XContentMapValues.nodeIntegerValue(rabbitSettings.get("port"), AMQP.PROTOCOL.PORT);
                rabbitAddresses = new Address[]{ new Address(rabbitHost, rabbitPort) };
            }

            rabbitUser = XContentMapValues.nodeStringValue(rabbitSettings.get("user"), "guest");
            rabbitPassword = XContentMapValues.nodeStringValue(rabbitSettings.get("pass"), "guest");
            rabbitVhost = XContentMapValues.nodeStringValue(rabbitSettings.get("vhost"), "/");

            rabbitQueue = XContentMapValues.nodeStringValue(rabbitSettings.get("queue"), "elasticsearch");
            rabbitExchange = XContentMapValues.nodeStringValue(rabbitSettings.get("exchange"), "elasticsearch");
            rabbitRoutingKey = XContentMapValues.nodeStringValue(rabbitSettings.get("routing_key"), "elasticsearch");

            rabbitExchangeDeclare = XContentMapValues.nodeBooleanValue(rabbitSettings.get("exchange_declare"), true);
            if (rabbitExchangeDeclare) {
                
                rabbitExchangeType = XContentMapValues.nodeStringValue(rabbitSettings.get("exchange_type"), "direct");
                rabbitExchangeDurable = XContentMapValues.nodeBooleanValue(rabbitSettings.get("exchange_durable"), true);
            } else {
                rabbitExchangeType = "direct";
                rabbitExchangeDurable = true;
            }

            rabbitQueueDeclare = XContentMapValues.nodeBooleanValue(rabbitSettings.get("queue_declare"), true);
            if (rabbitQueueDeclare) {
                rabbitQueueDurable = XContentMapValues.nodeBooleanValue(rabbitSettings.get("queue_durable"), true);
                rabbitQueueAutoDelete = XContentMapValues.nodeBooleanValue(rabbitSettings.get("queue_auto_delete"), false);
                if (rabbitSettings.containsKey("args")) {
                    rabbitQueueArgs = (Map<String, Object>) rabbitSettings.get("args");
                }
            } else {
                rabbitQueueDurable = true;
                rabbitQueueAutoDelete = false;
            }
            rabbitQueueBind = XContentMapValues.nodeBooleanValue(rabbitSettings.get("queue_bind"), true);

            rabbitHeartbeat = TimeValue.parseTimeValue(XContentMapValues.nodeStringValue(
                    rabbitSettings.get("heartbeat"), "30m"), TimeValue.timeValueMinutes(30));

        } else {
            rabbitAddresses = new Address[]{ new Address("localhost", AMQP.PROTOCOL.PORT) };
            rabbitUser = "guest";
            rabbitPassword = "guest";
            rabbitVhost = "/";

            rabbitQueue = "elasticsearch";
            rabbitQueueAutoDelete = false;
            rabbitQueueDurable = true;
            rabbitExchange = "elasticsearch";
            rabbitExchangeType = "direct";
            rabbitExchangeDurable = true;
            rabbitRoutingKey = "elasticsearch";

            rabbitExchangeDeclare = true;
            rabbitQueueDeclare = true;
            rabbitQueueBind = true;

            rabbitHeartbeat = TimeValue.timeValueMinutes(30);
        }

        if (settings.settings().containsKey("index")) {
            Map<String, Object> indexSettings = (Map<String, Object>) settings.settings().get("index");
            bulkSize = XContentMapValues.nodeIntegerValue(indexSettings.get("bulk_size"), 100);
            if (indexSettings.containsKey("bulk_timeout")) {
                bulkTimeout = TimeValue.parseTimeValue(XContentMapValues.nodeStringValue(indexSettings.get("bulk_timeout"), "10ms"), TimeValue.timeValueMillis(10));
            } else {
                bulkTimeout = TimeValue.timeValueMillis(10);
            }
            ordered = XContentMapValues.nodeBooleanValue(indexSettings.get("ordered"), false);
        } else {
            bulkSize = 100;
            bulkTimeout = TimeValue.timeValueMillis(10);
            ordered = false;
        }
        
        if (settings.settings().containsKey("bulk_script_filter")) {
            Map<String, Object> scriptSettings = (Map<String, Object>) settings.settings().get("bulk_script_filter");
            if (scriptSettings.containsKey("script")) {
                String scriptLang = "native";
                if(scriptSettings.containsKey("script_lang")) {
                    scriptLang = scriptSettings.get("script_lang").toString();
                }
                Map<String, Object> scriptParams = null;
                if (scriptSettings.containsKey("script_params")) {
                    scriptParams = (Map<String, Object>) scriptSettings.get("script_params");
                } else {
                    scriptParams = Maps.newHashMap();
                }
                bulkScript = scriptService.executable(scriptLang, scriptSettings.get("script").toString(), scriptParams);
            } else {
                bulkScript = null;
            }
        } else {
          bulkScript = null;
        }

        if (settings.settings().containsKey("script_filter")) {
            Map<String, Object> scriptSettings = (Map<String, Object>) settings.settings().get("script_filter");
            if (scriptSettings.containsKey("script")) {
                String scriptLang = "mvel";
                if(scriptSettings.containsKey("script_lang")) {
                    scriptLang = scriptSettings.get("script_lang").toString();
                }
                Map<String, Object> scriptParams = null;
                if (scriptSettings.containsKey("script_params")) {
                    scriptParams = (Map<String, Object>) scriptSettings.get("script_params");
                } else {
                    scriptParams = Maps.newHashMap();
                }
                script = scriptService.executable(scriptLang, scriptSettings.get("script").toString(), scriptParams);
            } else {
                script = null;
            }
        } else {
            script = null;
        }

    }

    @Override
    public void start() {
        connectionFactory = new ConnectionFactory();
        connectionFactory.setUsername(rabbitUser);
        connectionFactory.setPassword(rabbitPassword);
        connectionFactory.setVirtualHost(rabbitVhost);
        connectionFactory.setRequestedHeartbeat(new Long(rabbitHeartbeat.getSeconds()).intValue());

        logger.info("creating rabbitmq river, addresses [{}], user [{}], vhost [{}]", rabbitAddresses, connectionFactory.getUsername(), connectionFactory.getVirtualHost());

        thread = EsExecutors.daemonThreadFactory(settings.globalSettings(), "rabbitmq_river").newThread(new Consumer());
        thread.start();
    }

    @Override
    public void close() {
        if (closed) {
            return;
        }
        logger.info("closing rabbitmq river");
        closed = true;
        thread.interrupt();
    }

    private class Consumer implements Runnable {

        private Connection connection;

        private Channel channel;

        @Override
        public void run() {
            while (true) {
                if (closed) {
                    break;
                }
                try {
                    connection = connectionFactory.newConnection(rabbitAddresses);
                    channel = connection.createChannel();
                } catch (Exception e) {
                    if (!closed) {
                        logger.warn("failed to created a connection / channel", e);
                    } else {
                        continue;
                    }
                    cleanup(0, "failed to connect");
                    try {
                        Thread.sleep(5000);
                    } catch (InterruptedException e1) {
                        // ignore, if we are closing, we will exit later
                    }
                }

                QueueingConsumer consumer = new QueueingConsumer(channel);
                // define the queue
                try {
                    if (rabbitQueueDeclare) {
                        // only declare the queue if we should
                        channel.queueDeclare(rabbitQueue/*queue*/, rabbitQueueDurable/*durable*/, false/*exclusive*/, rabbitQueueAutoDelete/*autoDelete*/, rabbitQueueArgs/*extra args*/);
                    }
                    if (rabbitExchangeDeclare) {
                        // only declare the exchange if we should
                        channel.exchangeDeclare(rabbitExchange/*exchange*/, rabbitExchangeType/*type*/, rabbitExchangeDurable);
                    }
                    if (rabbitQueueBind) {
                        // only bind queue if we should
                        channel.queueBind(rabbitQueue/*queue*/, rabbitExchange/*exchange*/, rabbitRoutingKey/*routingKey*/);
                    }
                    channel.basicConsume(rabbitQueue/*queue*/, false/*noAck*/, consumer);
                } catch (Exception e) {
                    if (!closed) {
                        logger.warn("failed to create queue [{}]", e, rabbitQueue);
                    }
                    cleanup(0, "failed to create queue");
                    continue;
                }

                // now use the queue to listen for messages
                while (true) {
                    if (closed) {
                        break;
                    }
                    QueueingConsumer.Delivery task;
                    try {
                        task = consumer.nextDelivery();
                    } catch (Exception e) {
                        if (!closed) {
                            logger.error("failed to get next message, reconnecting...", e);
                        }
                        cleanup(0, "failed to get message");
                        break;
                    }

                    if (task != null && task.getBody() != null) {
                        final List<Long> deliveryTags = Lists.newArrayList();

                        BulkRequestBuilder bulkRequestBuilder = client.prepareBulk();

                        try {
                            processBody(task.getBody(), bulkRequestBuilder);
                        } catch (Exception e) {
                            logger.warn("failed to parse request for delivery tag [{}], ack'ing...", e, task.getEnvelope().getDeliveryTag());
                            try {
                                channel.basicAck(task.getEnvelope().getDeliveryTag(), false);
                            } catch (IOException e1) {
                                logger.warn("failed to ack [{}]", e1, task.getEnvelope().getDeliveryTag());
                            }
                            continue;
                        }

                        deliveryTags.add(task.getEnvelope().getDeliveryTag());

                        if (bulkRequestBuilder.numberOfActions() < bulkSize) {
                            // try and spin some more of those without timeout, so we have a bigger bulk (bounded by the bulk size)
                            try {
                                while ((task = consumer.nextDelivery(bulkTimeout.millis())) != null) {
                                    try {
                                        processBody(task.getBody(), bulkRequestBuilder);
                                        deliveryTags.add(task.getEnvelope().getDeliveryTag());
                                    } catch (Throwable e) {
                                        logger.warn("failed to parse request for delivery tag [{}], ack'ing...", e, task.getEnvelope().getDeliveryTag());
                                        try {
                                            channel.basicAck(task.getEnvelope().getDeliveryTag(), false);
                                        } catch (Exception e1) {
                                            logger.warn("failed to ack on failure [{}]", e1, task.getEnvelope().getDeliveryTag());
                                        }
                                    }
                                    if (bulkRequestBuilder.numberOfActions() >= bulkSize) {
                                        break;
                                    }
                                }
                            } catch (InterruptedException e) {
                                if (closed) {
                                    break;
                                }
                            } catch (ShutdownSignalException sse) {
                                logger.warn("Received a shutdown signal! initiatedByApplication: [{}], hard error: [{}]", sse,
                                        sse.isInitiatedByApplication(), sse.isHardError());
                                if (!closed && sse.isInitiatedByApplication()) {
                                    logger.error("failed to get next message, reconnecting...", sse);
                                }
                                cleanup(0, "failed to get message");
                                break;
                            }
                        }

                        if (logger.isTraceEnabled()) {
                            logger.trace("executing bulk with [{}] actions", bulkRequestBuilder.numberOfActions());
                        }

                        if (ordered) {
                            try {
                                if (bulkRequestBuilder.numberOfActions() > 0) {
                                  BulkResponse response = bulkRequestBuilder.execute().actionGet();
                                  if (response.hasFailures()) {
                                    // TODO write to exception queue?
                                    logger.warn("failed to execute" + response.buildFailureMessage());
                                  }
                                }
                                for (Long deliveryTag : deliveryTags) {
                                    try {
                                        channel.basicAck(deliveryTag, false);
                                    } catch (Exception e1) {
                                        logger.warn("failed to ack [{}]", e1, deliveryTag);
                                    }
                                }
                            } catch (Exception e) {
                                logger.warn("failed to execute bulk", e);
                            }
                        } else {
                            if (bulkRequestBuilder.numberOfActions()>0) {
                                bulkRequestBuilder.execute(new ActionListener<BulkResponse>() {
                                    @Override
                                    public void onResponse(BulkResponse response) {
                                        if (response.hasFailures()) {
                                          // TODO write to exception queue?
                                          logger.warn("failed to execute" + response.buildFailureMessage());
                                        }
                                        for (Long deliveryTag : deliveryTags) {
                                            try {
                                                channel.basicAck(deliveryTag, false);
                                            } catch (Exception e1) {
                                                logger.warn("failed to ack [{}]", e1, deliveryTag);
                                            }
                                        }
                                    }
                                    
                                    @Override
                                    public void onFailure(Throwable e) {
                                        logger.warn("failed to execute bulk for delivery tags [{}], not ack'ing", e, deliveryTags);
                                    }
                                });
                            }
                        }
                    }
                }
            }
            cleanup(0, "closing river");
        }

        private void cleanup(int code, String message) {
            try {
                channel.close(code, message);
            } catch (Exception e) {
                logger.debug("failed to close channel on [{}]", e, message);
            }
            try {
                connection.close(code, message);
            } catch (Exception e) {
                logger.debug("failed to close connection on [{}]", e, message);
            }
        }

        private void processBody(byte[] body, BulkRequestBuilder bulkRequestBuilder) throws Exception {
            if (body == null) return;

            // first, the "full bulk" script
            if (bulkScript != null) {
                String bodyStr = new String(body);
                bulkScript.setNextVar("body", bodyStr);
                String newBodyStr = (String) bulkScript.run();
                if (newBodyStr == null) return ;
                body =  newBodyStr.getBytes();
            }

            // second, the "doc per doc" script
            if (script != null) {
                processBodyPerLine(body, bulkRequestBuilder);
            } else {
                bulkRequestBuilder.add(body, 0, body.length, false);
            }
        }

        private void processBodyPerLine(byte[] body, BulkRequestBuilder bulkRequestBuilder) throws Exception {
            BufferedReader reader = new BufferedReader(new StringReader(new String(body)));

            JsonFactory factory = new JsonFactory();
            for (String line = reader.readLine(); line != null; line = reader.readLine()) {
                JsonXContentParser parser = new JsonXContentParser(factory.createJsonParser(line));
                Map<String, Object> asMap = parser.map();

                if (asMap.get("delete") != null) {
                    // We don't touch deleteRequests
                    String newContent = line + "\n";
                    bulkRequestBuilder.add(newContent.getBytes(), 0, newContent.getBytes().length, false);
                } else {
                    // But we send other requests to the script Engine in ctx field
                    Map<String, Object> ctx;
                    String payload = null;
                    try {
                        payload = reader.readLine();
                        ctx = XContentFactory.xContent(XContentType.JSON).createParser(payload).mapAndClose();
                    } catch (IOException e) {
                        logger.warn("failed to parse {}", e, payload);
                        continue;
                    }
                    script.setNextVar("ctx", ctx);
                    script.run();
                    ctx = (Map<String, Object>) script.unwrap(ctx);
                    if (ctx != null) {
                        // Adding header
                        StringBuffer request = new StringBuffer(line);
                        request.append("\n");
                        // Adding new payload
                        request.append(XContentFactory.jsonBuilder().map(ctx).string());
                        request.append("\n");

                        if (logger.isTraceEnabled()) {
                            logger.trace("new bulk request is now: {}", request.toString());
                        }
                        byte[] binRequest = request.toString().getBytes();
                        bulkRequestBuilder.add(binRequest, 0, binRequest.length, false);
                    }
                }
            }
        }
    }
>>>>>>> 674bb545
}<|MERGE_RESOLUTION|>--- conflicted
+++ resolved
@@ -21,42 +21,19 @@
 
 import com.rabbitmq.client.*;
 import org.elasticsearch.action.ActionListener;
-import org.elasticsearch.action.admin.indices.create.CreateIndexResponse;
-import org.elasticsearch.action.admin.indices.mapping.put.PutMappingResponse;
-import org.elasticsearch.action.bulk.BulkRequest;
 import org.elasticsearch.action.bulk.BulkRequestBuilder;
 import org.elasticsearch.action.bulk.BulkResponse;
-import org.elasticsearch.action.delete.DeleteRequest;
-import org.elasticsearch.action.deletebyquery.DeleteByQueryRequest;
-import org.elasticsearch.action.deletebyquery.DeleteByQueryResponse;
-import org.elasticsearch.action.index.IndexRequest;
 import org.elasticsearch.client.Client;
-import org.elasticsearch.common.Nullable;
-import org.elasticsearch.common.base.Charsets;
-import org.elasticsearch.common.bytes.BytesArray;
-import org.elasticsearch.common.bytes.BytesReference;
 import org.elasticsearch.common.collect.Lists;
 import org.elasticsearch.common.collect.Maps;
 import org.elasticsearch.common.inject.Inject;
 import org.elasticsearch.common.jackson.core.JsonFactory;
 import org.elasticsearch.common.unit.TimeValue;
 import org.elasticsearch.common.util.concurrent.EsExecutors;
-<<<<<<< HEAD
-import org.elasticsearch.common.xcontent.XContent;
-import org.elasticsearch.common.xcontent.XContentBuilder;
-import org.elasticsearch.common.xcontent.XContentFactory;
-import org.elasticsearch.common.xcontent.XContentParser;
-=======
 import org.elasticsearch.common.xcontent.XContentFactory;
 import org.elasticsearch.common.xcontent.XContentType;
 import org.elasticsearch.common.xcontent.json.JsonXContentParser;
->>>>>>> 674bb545
 import org.elasticsearch.common.xcontent.support.XContentMapValues;
-import org.elasticsearch.index.VersionType;
-import org.elasticsearch.index.mapper.object.ObjectMapper;
-import org.elasticsearch.index.query.QueryBuilder;
-import org.elasticsearch.index.query.QueryStringQueryBuilder;
-import org.elasticsearch.indices.IndexMissingException;
 import org.elasticsearch.river.AbstractRiverComponent;
 import org.elasticsearch.river.River;
 import org.elasticsearch.river.RiverName;
@@ -74,518 +51,6 @@
  */
 public class RabbitmqRiver extends AbstractRiverComponent implements River {
 
-<<<<<<< HEAD
-	private final Client client;
-
-	private final Address[] rabbitAddresses;
-	private final String rabbitUser;
-	private final String rabbitPassword;
-	private final String rabbitVhost;
-
-	private final String rabbitQueue;
-	private final String rabbitExchange;
-	private final String rabbitExchangeType;
-	private final String rabbitRoutingKey;
-	private final boolean rabbitExchangeDurable;
-	private final boolean rabbitQueueDurable;
-	private final boolean rabbitQueueAutoDelete;
-	private final int rabbitNumPrefetch;
-	private Map rabbitQueueArgs = null; // extra arguments passed to queue for
-										// creation (ha settings for example)
-
-	private final int bulkSize;
-	private final TimeValue bulkTimeout;
-	private final boolean ordered;
-	private final boolean warnOnBulkErrors;
-
-	private volatile boolean closed = false;
-
-	private volatile Thread thread;
-
-	private volatile ConnectionFactory connectionFactory;
-
-	@SuppressWarnings({ "unchecked" })
-	@Inject
-	public RabbitmqRiver(RiverName riverName, RiverSettings settings, Client client) {
-		super(riverName, settings);
-		this.client = client;
-
-		if (settings.settings().containsKey("rabbitmq")) {
-			Map<String, Object> rabbitSettings = (Map<String, Object>) settings.settings().get("rabbitmq");
-
-			if (rabbitSettings.containsKey("addresses")) {
-				List<Address> addresses = new ArrayList<Address>();
-				for (Map<String, Object> address : (List<Map<String, Object>>) rabbitSettings.get("addresses")) {
-					addresses.add(new Address(XContentMapValues.nodeStringValue(address.get("host"), "localhost"), XContentMapValues.nodeIntegerValue(address.get("port"), AMQP.PROTOCOL.PORT)));
-				}
-				rabbitAddresses = addresses.toArray(new Address[addresses.size()]);
-			} else {
-				String rabbitHost = XContentMapValues.nodeStringValue(rabbitSettings.get("host"), "localhost");
-				int rabbitPort = XContentMapValues.nodeIntegerValue(rabbitSettings.get("port"), AMQP.PROTOCOL.PORT);
-				rabbitAddresses = new Address[] { new Address(rabbitHost, rabbitPort) };
-			}
-
-			rabbitUser = XContentMapValues.nodeStringValue(rabbitSettings.get("user"), "guest");
-			rabbitPassword = XContentMapValues.nodeStringValue(rabbitSettings.get("pass"), "guest");
-			rabbitVhost = XContentMapValues.nodeStringValue(rabbitSettings.get("vhost"), "/");
-
-			rabbitQueue = XContentMapValues.nodeStringValue(rabbitSettings.get("queue"), "elasticsearch");
-			rabbitExchange = XContentMapValues.nodeStringValue(rabbitSettings.get("exchange"), "elasticsearch");
-			rabbitExchangeType = XContentMapValues.nodeStringValue(rabbitSettings.get("exchange_type"), "direct");
-			rabbitRoutingKey = XContentMapValues.nodeStringValue(rabbitSettings.get("routing_key"), "elasticsearch");
-			rabbitExchangeDurable = XContentMapValues.nodeBooleanValue(rabbitSettings.get("exchange_durable"), true);
-			rabbitQueueDurable = XContentMapValues.nodeBooleanValue(rabbitSettings.get("queue_durable"), true);
-			rabbitQueueAutoDelete = XContentMapValues.nodeBooleanValue(rabbitSettings.get("queue_auto_delete"), false);
-			rabbitNumPrefetch = XContentMapValues.nodeIntegerValue(rabbitSettings.get("queue_prefetch"), 0);
-
-			if (rabbitSettings.containsKey("args")) {
-				rabbitQueueArgs = (Map<String, Object>) rabbitSettings.get("args");
-			}
-		} else {
-			rabbitAddresses = new Address[] { new Address("localhost", AMQP.PROTOCOL.PORT) };
-			rabbitUser = "guest";
-			rabbitPassword = "guest";
-			rabbitVhost = "/";
-
-			rabbitQueue = "elasticsearch";
-			rabbitQueueAutoDelete = false;
-			rabbitQueueDurable = true;
-			rabbitExchange = "elasticsearch";
-			rabbitExchangeType = "direct";
-			rabbitExchangeDurable = true;
-			rabbitRoutingKey = "elasticsearch";
-			rabbitNumPrefetch = 0;
-		}
-
-		if (settings.settings().containsKey("index")) {
-			Map<String, Object> indexSettings = (Map<String, Object>) settings.settings().get("index");
-			bulkSize = XContentMapValues.nodeIntegerValue(indexSettings.get("bulk_size"), 100);
-			if (indexSettings.containsKey("bulk_timeout")) {
-				bulkTimeout = TimeValue.parseTimeValue(XContentMapValues.nodeStringValue(indexSettings.get("bulk_timeout"), "10ms"), TimeValue.timeValueMillis(10));
-			} else {
-				bulkTimeout = TimeValue.timeValueMillis(10);
-			}
-			ordered = XContentMapValues.nodeBooleanValue(indexSettings.get("ordered"), false);
-			warnOnBulkErrors = XContentMapValues.nodeBooleanValue(indexSettings.get("warnOnBulkErrors"), true);
-		} else {
-			bulkSize = 100;
-			bulkTimeout = TimeValue.timeValueMillis(10);
-			ordered = false;
-			warnOnBulkErrors = true;
-		}
-	}
-
-	@Override
-	public void start() {
-		connectionFactory = new ConnectionFactory();
-		connectionFactory.setUsername(rabbitUser);
-		connectionFactory.setPassword(rabbitPassword);
-		connectionFactory.setVirtualHost(rabbitVhost);
-
-		logger.info("creating rabbitmq river, addresses [{}], user [{}], vhost [{}]", rabbitAddresses, connectionFactory.getUsername(), connectionFactory.getVirtualHost());
-
-		thread = EsExecutors.daemonThreadFactory(settings.globalSettings(), "rabbitmq_river").newThread(new Consumer());
-		thread.start();
-	}
-
-	@Override
-	public void close() {
-		if (closed) {
-			return;
-		}
-		logger.info("closing rabbitmq river");
-		closed = true;
-		thread.interrupt();
-	}
-
-	private class Consumer implements Runnable {
-
-		private Connection connection;
-
-		private Channel channel;
-
-		@Override
-		public void run() {
-			while (true) {
-				if (closed) {
-					break;
-				}
-				try {
-					connection = connectionFactory.newConnection(rabbitAddresses);
-					channel = connection.createChannel();
-					if (rabbitNumPrefetch > 0)
-						channel.basicQos(rabbitNumPrefetch);
-				} catch (Exception e) {
-					if (!closed) {
-						logger.warn("failed to created a connection / channel", e);
-					} else {
-						continue;
-					}
-					cleanup(0, "failed to connect");
-					try {
-						Thread.sleep(5000);
-					} catch (InterruptedException e1) {
-						// ignore, if we are closing, we will exit later
-					}
-				}
-
-				QueueingConsumer consumer = new QueueingConsumer(channel);
-				// define the queue
-				try {
-					channel.exchangeDeclare(rabbitExchange/* exchange */, rabbitExchangeType/* type */, rabbitExchangeDurable);
-					channel.queueDeclare(rabbitQueue/* queue */, rabbitQueueDurable/* durable */, false/* exclusive */, rabbitQueueAutoDelete/* autoDelete */, rabbitQueueArgs/*
-																																											 * extra
-																																											 * args
-																																											 */);
-					channel.queueBind(rabbitQueue/* queue */, rabbitExchange/* exchange */, rabbitRoutingKey/* routingKey */);
-					channel.basicConsume(rabbitQueue/* queue */, false/* noAck */, consumer);
-				} catch (Exception e) {
-					if (!closed) {
-						logger.warn("failed to create queue [{}]", e, rabbitQueue);
-					}
-					cleanup(0, "failed to create queue");
-					continue;
-				}
-
-				// now use the queue to listen for messages
-				while (true) {
-					if (closed) {
-						break;
-					}
-					QueueingConsumer.Delivery task;
-					try {
-						task = consumer.nextDelivery();
-					} catch (Exception e) {
-						if (!closed) {
-							logger.error("failed to get next message, reconnecting...", e);
-						}
-						cleanup(0, "failed to get message");
-						break;
-					}
-
-					if (task != null && task.getBody() != null) {
-						final List<Long> deliveryTags = Lists.newArrayList();
-						BulkRequestBuilder bulkRequestBuilder = client.prepareBulk();
-
-						// handle the first task. if we fail, don't continue
-						// with this batch cycle
-						if (!handleTask(task, deliveryTags, bulkRequestBuilder))
-							continue;
-
-						if (bulkRequestBuilder.numberOfActions() < bulkSize) {
-							// try and spin some more of those without timeout,
-							// so we have a bigger bulk (bounded by the bulk
-							// size)
-							try {
-								while ((task = consumer.nextDelivery(bulkTimeout.millis())) != null) {
-									handleTask(task, deliveryTags, bulkRequestBuilder);
-									if (bulkRequestBuilder.numberOfActions() >= bulkSize) {
-										break;
-									}
-								}
-							} catch (InterruptedException e) {
-								if (closed) {
-									break;
-								}
-							}
-						}
-
-						if (logger.isTraceEnabled()) {
-							logger.trace("executing bulk with [{}] actions", bulkRequestBuilder.numberOfActions());
-						}
-
-						if (ordered || bulkRequestBuilder.numberOfActions() == 0) {
-							try {
-								if (bulkRequestBuilder.numberOfActions() > 0) {
-									BulkResponse response = bulkRequestBuilder.execute().actionGet();
-									if (response.hasFailures()) {
-										// TODO write to exception queue?
-										if (warnOnBulkErrors)
-											logger.warn("failed to execute some - " + response.buildFailureMessage());
-										else
-											logger.debug("failed to execute some - " + response.buildFailureMessage());
-									}
-								}
-								for (Long deliveryTag : deliveryTags) {
-									try {
-										channel.basicAck(deliveryTag, false);
-									} catch (Exception e1) {
-										logger.warn("failed to ack [{}]", e1, deliveryTag);
-									}
-								}
-							} catch (Exception e) {
-								logger.warn("failed to execute bulk", e);
-							}
-						} else {
-							bulkRequestBuilder.execute(new ActionListener<BulkResponse>() {
-								@Override
-								public void onResponse(BulkResponse response) {
-									if (response.hasFailures()) {
-										// TODO write to exception queue?
-										if (warnOnBulkErrors)
-											logger.warn("failed to execute some - " + response.buildFailureMessage());
-										else
-											logger.debug("failed to execute some - " + response.buildFailureMessage());
-									}
-									for (Long deliveryTag : deliveryTags) {
-										try {
-											channel.basicAck(deliveryTag, false);
-										} catch (Exception e1) {
-											logger.warn("failed to ack [{}]", e1, deliveryTag);
-										}
-									}
-								}
-
-								@Override
-								public void onFailure(Throwable e) {
-									logger.warn("failed to execute bulk for delivery tags [{}], not ack'ing", e, deliveryTags);
-								}
-							});
-						}
-
-					}
-				}
-			}
-			cleanup(0, "closing river");
-		}
-
-		private boolean handleTask(QueueingConsumer.Delivery task, final List<Long> deliveryTags, BulkRequestBuilder bulkRequestBuilder) {
-			// check for custom commands
-			String customCommand = null;
-			Map<String, Object> headers = task.getProperties().getHeaders();
-			if (null != headers) {
-				Object headerVal = headers.get("X-ES-Command");
-				if (null != headerVal)
-					customCommand = headerVal.toString();
-			}
-
-			// no custom command - batch request
-			if (null == customCommand || customCommand.isEmpty()) {
-				try {
-					bulkRequestBuilder.add(task.getBody(), 0, task.getBody().length, false);
-					deliveryTags.add(task.getEnvelope().getDeliveryTag());
-					return true;
-				} catch (Exception e) {
-					logger.warn("failed to parse request for delivery tag [{}], ack'ing...", e, task.getEnvelope().getDeliveryTag());
-					try {
-						channel.basicAck(task.getEnvelope().getDeliveryTag(), false);
-					} catch (Exception e1) {
-						logger.warn("failed to ack on failure [{}]", e1, task.getEnvelope().getDeliveryTag());
-					}
-					return false;
-				}
-				// mapping request
-			} else if (customCommand.equalsIgnoreCase("mapping")) {
-				try {
-					CommandParser parser = null;
-					try {
-						parser = new CommandParser(task.getBody());
-						PutMappingResponse response = client.admin().indices().preparePutMapping(parser.getIndex()).setType(parser.getType()).setSource(parser.content).execute().actionGet();
-					} catch (IndexMissingException im) {
-						// if the index has not been created yet, we can should
-						// it with this mapping
-						logger.trace("index {} is missing, creating with mappin", parser.getIndex());
-						CreateIndexResponse res = client.admin().indices().prepareCreate(parser.getIndex()).addMapping(parser.getType(), parser.content).execute().actionGet();
-					}
-
-				} catch (Exception e) {
-					logger.warn("failed to update mapping for delivery tag [{}]", e, task.getEnvelope().getDeliveryTag());
-				}
-				finally{
-					try {
-						channel.basicAck(task.getEnvelope().getDeliveryTag(), false);
-					} catch (Exception e1) {
-						logger.warn("failed to ack on [{}]", e1, task.getEnvelope().getDeliveryTag());
-					}
-				}
-				return true;
-			} else if (customCommand.equalsIgnoreCase("deleteByQuery")) {
-				try {
-					CommandParser parser = null;
-					parser = new CommandParser(task.getBody());
-					if (null != parser.getIndex()) {
-						DeleteByQueryRequest dreq = new DeleteByQueryRequest(parser.getIndex());
-						if (null != parser.getType())
-							dreq.types(parser.getType());
-						if (null != parser.queryString)
-							dreq.query(new QueryStringQueryBuilder(parser.queryString));
-						else
-							dreq.query(parser.content);
-						DeleteByQueryResponse response = client.deleteByQuery(dreq).actionGet();
-					}
-				} catch (Exception e) {
-					logger.warn("failed to delete by query for delivery tag [{}]", e, task.getEnvelope().getDeliveryTag());
-				}
-				finally{
-					try {
-						channel.basicAck(task.getEnvelope().getDeliveryTag(), false);
-					} catch (Exception e1) {
-						logger.warn("failed to ack on [{}]", e1, task.getEnvelope().getDeliveryTag());
-					}
-				}
-				return true;
-			} else {
-				logger.warn("unknown custom command - {} [{}], ack'ing...", customCommand, task.getEnvelope().getDeliveryTag());
-				try {
-					channel.basicAck(task.getEnvelope().getDeliveryTag(), false);
-				} catch (Exception e1) {
-					logger.warn("failed to ack on failure [{}]", e1, task.getEnvelope().getDeliveryTag());
-				}
-				return false;
-			}
-		}
-
-		class CommandParser {
-			private String index = null;
-			private String type = null;
-			private String queryString = null;
-			private String content = null;
-
-			public CommandParser(byte[] data) throws Exception {
-				BytesArray arr = new BytesArray(data, 0, data.length);
-				parse(arr);
-			}
-
-			private void parse(BytesReference data) throws Exception {
-				XContent xContent = XContentFactory.xContent(data);
-				String source = XContentBuilder.builder(xContent).string();
-				int from = 0;
-				int length = data.length();
-				byte marker = xContent.streamSeparator();
-				int nextMarker = findNextMarker(marker, from, data, length);
-				if (nextMarker == -1) {
-					nextMarker = length;
-				}
-				// now parse the action
-				XContentParser parser = xContent.createParser(data.slice(from, nextMarker - from));
-
-				try {
-					// move pointers
-					from = nextMarker + 1;
-
-					// Move to START_OBJECT
-					XContentParser.Token token = parser.nextToken();
-					if (token == null) {
-						throw new Exception("Wrong object structure");
-					}
-					assert token == XContentParser.Token.START_OBJECT;
-					// Move to FIELD_NAME, that's the action
-					// token = parser.nextToken();
-					// assert token == XContentParser.Token.FIELD_NAME;
-					// String action = parser.currentName();
-
-					String id = null;
-					String routing = null;
-					String parent = null;
-					String timestamp = null;
-					Long ttl = null;
-					String opType = null;
-					long version = 0;
-					VersionType versionType = VersionType.INTERNAL;
-					String percolate = null;
-
-					// at this stage, next token can either be END_OBJECT
-					// (and use default index and type, with auto generated
-					// id)
-					// or START_OBJECT which will have another set of
-					// parameters
-
-					String currentFieldName = null;
-					while ((token = parser.nextToken()) != XContentParser.Token.END_OBJECT) {
-						if (token == XContentParser.Token.FIELD_NAME) {
-							currentFieldName = parser.currentName();
-						} else if (token.isValue()) {
-							if ("_index".equals(currentFieldName)) {
-								index = parser.text();
-							} else if ("_type".equals(currentFieldName)) {
-								type = parser.text();
-							} else if ("_queryString".equals(currentFieldName)) {
-								queryString = parser.text();
-							} else if ("_id".equals(currentFieldName)) {
-								id = parser.text();
-							} else if ("_routing".equals(currentFieldName) || "routing".equals(currentFieldName)) {
-								routing = parser.text();
-							} else if ("_parent".equals(currentFieldName) || "parent".equals(currentFieldName)) {
-								parent = parser.text();
-							} else if ("_timestamp".equals(currentFieldName) || "timestamp".equals(currentFieldName)) {
-								timestamp = parser.text();
-							} else if ("_ttl".equals(currentFieldName) || "ttl".equals(currentFieldName)) {
-								if (parser.currentToken() == XContentParser.Token.VALUE_STRING) {
-									ttl = TimeValue.parseTimeValue(parser.text(), null).millis();
-								} else {
-									ttl = parser.longValue();
-								}
-							} else if ("op_type".equals(currentFieldName) || "opType".equals(currentFieldName)) {
-								opType = parser.text();
-							} else if ("_version".equals(currentFieldName) || "version".equals(currentFieldName)) {
-								version = parser.longValue();
-							} else if ("_version_type".equals(currentFieldName) || "_versionType".equals(currentFieldName) || "version_type".equals(currentFieldName)
-									|| "versionType".equals(currentFieldName)) {
-								versionType = VersionType.fromString(parser.text());
-							} else if ("percolate".equals(currentFieldName) || "_percolate".equals(currentFieldName)) {
-								percolate = parser.textOrNull();
-							}
-						}
-					}
-					if (nextMarker < length) {
-						nextMarker = findNextMarker(marker, from, data, length);
-						if (nextMarker == -1) {
-							nextMarker = length;
-						}
-						content = getString(data.slice(from, nextMarker - from));
-					}
-
-				} finally {
-					parser.close();
-				}
-
-			}
-
-			private int findNextMarker(byte marker, int from, BytesReference data, int length) {
-				for (int i = from; i < length; i++) {
-					if (data.get(i) == marker) {
-						return i;
-					}
-				}
-				return -1;
-			}
-
-			String getString(BytesReference data) throws IOException {
-				return new String(data.array(), data.arrayOffset(), data.length(), Charsets.UTF_8);
-			}
-
-			String getIndex() {
-				return index;
-			}
-
-			String getType() {
-				return type;
-			}
-
-			String getQueryString() {
-				return queryString;
-			}
-
-			String getContent() {
-				return content;
-			}
-
-		}
-
-		private void cleanup(int code, String message) {
-			try {
-				channel.close(code, message);
-			} catch (Exception e) {
-				logger.debug("failed to close channel on [{}]", e, message);
-			}
-			try {
-				connection.close(code, message);
-			} catch (Exception e) {
-				logger.debug("failed to close connection on [{}]", e, message);
-			}
-		}
-	}
-=======
     private final Client client;
 
     private final Address[] rabbitAddresses;
@@ -1032,5 +497,4 @@
             }
         }
     }
->>>>>>> 674bb545
 }